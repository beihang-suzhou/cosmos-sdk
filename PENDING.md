--- conflicted
+++ resolved
@@ -50,11 +50,8 @@
 IMPROVEMENTS
 
 * Gaia REST API (`gaiacli advanced rest-server`)
-<<<<<<< HEAD
   * [gaia-lite] [\#2819](https://github.com/cosmos/cosmos-sdk/pull/2819) Tx search now supports multiple tags as query parameters
-=======
   * [\#2836](https://github.com/cosmos/cosmos-sdk/pull/2836) Expose LCD router to allow users to register routes there.
->>>>>>> d8bbf85e
 
 * Gaia CLI  (`gaiacli`)
   * [\#2749](https://github.com/cosmos/cosmos-sdk/pull/2749) Add --chain-id flag to gaiad testnet
