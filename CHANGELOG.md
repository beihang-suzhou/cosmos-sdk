# Changelog

<<<<<<< HEAD
## Pending

BREAKING CHANGES
- [keys] Keybase.Update function now takes in a function to get the newpass, rather than the password itself

BUG FIXES
- [keys] \#1629 - updating password no longer asks for a new password when the first entered password was incorrect
=======
## 0.21.0

*TBD*

BREAKING CHANGES
* [x/stake] Specify DelegatorAddress in MsgCreateValidator
* [x/auth] NewAccountMapper takes a constructor instead of a prototype

FEATURES
* [baseapp] NewBaseApp now takes option functions as parameters
>>>>>>> 3f15ae7b

## 0.20.0

*July 10th, 2018*

BREAKING CHANGES
* msg.GetSignBytes() returns sorted JSON (by key)
* msg.GetSignBytes() field changes
    * `msg_bytes` -> `msgs`
    * `fee_bytes` -> `fee`
* Update Tendermint to v0.22.2
    * Default ports changed from 466xx to 266xx
    * Amino JSON uses type names instead of prefix bytes
    * ED25519 addresses are the first 20-bytes of the SHA256 of the raw 32-byte
      pubkey (Instead of RIPEMD160)
    * go-crypto, abci, tmlibs have been merged into Tendermint
      * The keys sub-module is now in the SDK
    * Various other fixes
* [auth] Signers of a transaction now only sign over their own account and sequence number
* [auth] Removed MsgChangePubKey
* [auth] Removed SetPubKey from account mapper
* [auth] AltBytes renamed to Memo, now a string, max 100 characters, costs a bit of gas
* [types] `GetMsg()` -> `GetMsgs()` as txs wrap many messages
* [types] Removed GetMemo from Tx (it is still on StdTx)
* [types] renamed rational.Evaluate to rational.Round{Int64, Int}
* [types] Renamed `sdk.Address` to `sdk.AccAddress`/`sdk.ValAddress`
* [types] `sdk.AccAddress`/`sdk.ValAddress` natively marshals to Bech32 in String, Sprintf (when used with `%s`), and MarshalJSON
* [keys] Keybase and Ledger support from go-crypto merged into the SDK in the `crypto` folder
* [cli] Rearranged commands under subcommands
* [x/slashing] Update slashing for unbonding period
  * Slash according to power at time of infraction instead of power at
    time of discovery
  * Iterate through unbonding delegations & redelegations which contributed
    to an infraction, slash them proportional to their stake at the time
  * Add REST endpoint to unrevoke a validator previously revoked for downtime
  * Add REST endpoint to retrieve liveness signing information for a validator
* [x/stake] Remove Tick and add EndBlocker
* [x/stake] most index keys nolonger hold a value - inputs are rearranged to form the desired key
* [x/stake] store-value for delegation, validator, ubd, and red do not hold duplicate information contained store-key
* [x/stake] Introduce concept of unbonding for delegations and validators
  * `gaiacli stake unbond` replaced with `gaiacli stake begin-unbonding`
  * Introduced:
    * `gaiacli stake complete-unbonding`
    * `gaiacli stake begin-redelegation`
    * `gaiacli stake complete-redelegation`
* [lcd] Switch key creation output to return bech32
* [lcd] Removed shorthand CLI flags (`a`, `c`, `n`, `o`)
* [gaiad] genesis transactions now use bech32 addresses / pubkeys

DEPRECATED
* [cli] Deprecated `--name` flag in commands that send txs, in favor of `--from`

FEATURES
* [x/gov] Implemented MVP
  * Supported proposal types: just binary (pass/fail) TextProposals for now
  * Proposals need deposits to be votable; deposits are burned if proposal fails
  * Delegators delegate votes to validator by default but can override (for their stake)
* [gaiacli] Ledger support added
  - You can now use a Ledger with `gaiacli --ledger` for all key-related commands
  - Ledger keys can be named and tracked locally in the key DB
* [gaiacli] You can now attach a simple text-only memo to any transaction, with the `--memo` flag
* [gaiacli] added the following flags for commands that post transactions to the chain:
  * async -- send the tx without waiting for a tendermint response
  * json  -- return the output in json format for increased readability
  * print-response -- return the tx response. (includes fields like gas cost)
* [lcd] Queried TXs now include the tx hash to identify each tx
* [mockapp] CompleteSetup() no longer takes a testing parameter
* [x/bank] Add benchmarks for signing and delivering a block with a single bank transaction
  * Run with `cd x/bank && go test --bench=.`
* [tools] make get_tools installs tendermint's linter, and gometalinter
* [tools] Switch gometalinter to the stable version
* [tools] Add the following linters
  * misspell
  * gofmt
  * go vet -composites=false
  * unconvert
  * ineffassign
  * errcheck
  * unparam
  * gocyclo
* [tools] Added `make format` command to automate fixing misspell and gofmt errors.
* [server] Default config now creates a profiler at port 6060, and increase p2p send/recv rates
* [types] Switches internal representation of Int/Uint/Rat to use pointers
* [types] Added MinInt and MinUint functions
* [gaiad] `unsafe_reset_all` now resets addrbook.json
* [democoin] add x/oracle, x/assoc
* [tests] created a randomized testing framework. 
  - Currently bank has limited functionality in the framework
  - Auth has its invariants checked within the framework
* [tests] Add WaitForNextNBlocksTM helper method
* [keys] New keys now have 24 word recovery keys, for heightened security

IMPROVEMENTS
* [x/bank] Now uses go-wire codec instead of 'encoding/json'
* [x/auth] Now uses go-wire codec instead of 'encoding/json'
* revised use of endblock and beginblock
* [stake] module reorganized to include `types` and `keeper` package
* [stake] keeper always loads the store (instead passing around which doesn't really boost efficiency)
* [stake] edit-validator changes now can use the keyword [do-not-modify] to not modify unspecified `--flag` (aka won't set them to `""` value)
* [stake] offload more generic functionality from the handler into the keeper
* [types] added common tag constants
* [keys] improve error message when deleting non-existent key
* [gaiacli] improve error messages on `send` and `account` commands
* added contributing guidelines
* [docs] Added commands for governance CLI on testnet README

BUG FIXES
* [x/slashing] \#1510 Unrevoked validators cannot un-revoke themselves
* [x/stake] \#1513 Validators slashed to zero power are unbonded and removed from the store
* [x/stake] \#1567 Validators decreased in power but not unbonded are now updated in Tendermint
* [x/stake] error strings lower case
* [x/stake] pool loose tokens now accounts for unbonding and unbonding tokens not associated with any validator
* [x/stake] fix revoke bytes ordering (was putting revoked candidates at the top of the list)
* [x/stake] bond count was counting revoked validators as bonded, fixed
* [gaia] Added self delegation for validators in the genesis creation
* [lcd] tests now don't depend on raw json text
* Retry on HTTP request failure in CLI tests, add option to retry tests in Makefile
* Fixed bug where chain ID wasn't passed properly in x/bank REST handler, removed Viper hack from ante handler
* Fixed bug where `democli account` didn't decode the account data correctly
* \#872  - recovery phrases no longer all end in `abandon`
* \#887  - limit the size of rationals that can be passed in from user input
* \#1052 - Make all now works
* \#1258 - printing big.rat's can no longer overflow int64
* \#1259 - fix bug where certain tests that could have a nil pointer in defer
* \#1343 - fixed unnecessary parallelism in CI
* \#1353 - CLI: Show pool shares fractions in human-readable format
* \#1367 - set ChainID in InitChain
* \#1461 - CLI tests now no longer reset your local environment data
* \#1505 - `gaiacli stake validator` no longer panics if validator doesn't exist
* \#1565 - fix cliff validator persisting when validator set shrinks from max
* \#1287 - prevent zero power validators at genesis
* [x/stake] fix bug when unbonding/redelegating using `--shares-percent`
* \#1010 - two validators can't bond with the same pubkey anymore


## 0.19.0

*June 13, 2018*

BREAKING CHANGES
* msg.GetSignBytes() now returns bech32-encoded addresses in all cases
* [lcd] REST end-points now include gas
* sdk.Coin now uses sdk.Int, a big.Int wrapper with 256bit range cap

FEATURES
* [x/auth] Added AccountNumbers to BaseAccount and StdTxs to allow for replay protection with account pruning
* [lcd] added an endpoint to query for the SDK version of the connected node

IMPROVEMENTS
* export command now writes current validator set for Tendermint
* [tests] Application module tests now use a mock application
* [gaiacli] Fix error message when account isn't found when running gaiacli account
* [lcd] refactored to eliminate use of global variables, and interdependent tests
* [tests] Added testnet command to gaiad
* [tests] Added localnet targets to Makefile
* [x/stake] More stake tests added to test ByPower index

FIXES
* Fixes consensus fault on testnet - see postmortem [here](https://github.com/cosmos/cosmos-sdk/issues/1197#issuecomment-396823021)
* [x/stake] bonded inflation removed, non-bonded inflation partially implemented
* [lcd] Switch to bech32 for addresses on all human readable inputs and outputs
* [lcd] fixed tx indexing/querying
* [cli] Added `--gas` flag to specify transaction gas limit
* [gaia] Registered slashing message handler
* [x/slashing] Set signInfo.StartHeight correctly for newly bonded validators

FEATURES
* [docs] Reorganize documentation
* [docs] Update staking spec, create WIP spec for slashing, and fees

## 0.18.0

*June 9, 2018*

BREAKING CHANGES

* [stake] candidate -> validator throughout (details in refactor comment)
* [stake] delegate-bond -> delegation throughout
* [stake] `gaiacli query validator` takes and argument instead of using the `--address-candidate` flag
* [stake] introduce `gaiacli query delegations`
* [stake] staking refactor
  * ValidatorsBonded store now take sorted pubKey-address instead of validator owner-address,
    is sorted like Tendermint by pk's address
  * store names more understandable
  * removed temporary ToKick store, just needs a local map!
  * removed distinction between candidates and validators
    * everything is now a validator
    * only validators with a status == bonded are actively validating/receiving rewards
  * Introduction of Unbonding fields, lowlevel logic throughout (not fully implemented with queue)
  * Introduction of PoolShares type within validators,
    replaces three rational fields (BondedShares, UnbondingShares, UnbondedShares
* [x/auth] move stuff specific to auth anteHandler to the auth module rather than the types folder. This includes:
  * StdTx (and its related stuff i.e. StdSignDoc, etc)
  * StdFee
  * StdSignature
  * Account interface
  * Related to this organization, I also:
* [x/auth] got rid of AccountMapper interface (in favor of the struct already in auth module)
* [x/auth] removed the FeeHandler function from the AnteHandler, Replaced with FeeKeeper
* [x/auth] Removed GetSignatures() from Tx interface (as different Tx styles might use something different than StdSignature)
* [store] Removed SubspaceIterator and ReverseSubspaceIterator from KVStore interface and replaced them with helper functions in /types
* [cli] rearranged commands under subcommands
* [stake] remove Tick and add EndBlocker
* Switch to bech32cosmos on all human readable inputs and outputs


FEATURES

* [x/auth] Added ability to change pubkey to auth module
* [baseapp] baseapp now has settable functions for filtering peers by address/port & public key
* [sdk] Gas consumption is now measured as transactions are executed
  * Transactions which run out of gas stop execution and revert state changes
  * A "simulate" query has been added to determine how much gas a transaction will need
  * Modules can include their own gas costs for execution of particular message types
* [stake] Seperation of fee distribution to a new module
* [stake] Creation of a validator/delegation generics in `/types`
* [stake] Helper Description of the store in x/stake/store.md
* [stake] removed use of caches in the stake keeper
* [stake] Added REST API
* [Makefile] Added terraform/ansible playbooks to easily create remote testnets on Digital Ocean


BUG FIXES

* [stake] staking delegator shares exchange rate now relative to equivalent-bonded-tokens the validator has instead of bonded tokens
  ^ this is important for unbonded validators in the power store!
* [cli] fixed cli-bash tests
* [ci] added cli-bash tests
* [basecoin] updated basecoin for stake and slashing
* [docs] fixed references to old cli commands
* [docs] Downgraded Swagger to v2 for downstream compatibility
* auto-sequencing transactions correctly
* query sequence via account store
* fixed duplicate pub_key in stake.Validator
* Auto-sequencing now works correctly
* [gaiacli] Fix error message when account isn't found when running gaiacli account


## 0.17.5

*June 5, 2018*

Update to Tendermint v0.19.9 (Fix evidence reactor, mempool deadlock, WAL panic,
memory leak)

## 0.17.4

*May 31, 2018*

Update to Tendermint v0.19.7 (WAL fixes and more)

## 0.17.3

*May 29, 2018*

Update to Tendermint v0.19.6 (fix fast-sync halt)

## 0.17.5

*June 5, 2018*

Update to Tendermint v0.19.9 (Fix evidence reactor, mempool deadlock, WAL panic,
memory leak)

## 0.17.4

*May 31, 2018*

Update to Tendermint v0.19.7 (WAL fixes and more)

## 0.17.3

*May 29, 2018*

Update to Tendermint v0.19.6 (fix fast-sync halt)

## 0.17.2

_May 20, 2018_

Update to Tendermint v0.19.5 (reduce WAL use, bound the mempool and some rpcs, improve logging)

## 0.17.1 (May 17, 2018)

Update to Tendermint v0.19.4 (fixes a consensus bug and improves logging)

## 0.17.0 (May 15, 2018)

BREAKING CHANGES

* [stake] MarshalJSON -> MarshalBinary
* Queries against the store must be prefixed with the path "/store"

FEATURES

* [gaiacli] Support queries for candidates, delegator-bonds
* [gaiad] Added `gaiad export` command to export current state to JSON
* [x/bank] Tx tags with sender/recipient for indexing & later retrieval
* [x/stake] Tx tags with delegator/candidate for delegation & unbonding, and candidate info for declare candidate / edit validator

IMPROVEMENTS

* [gaiad] Update for Tendermint v0.19.3 (improve `/dump_consensus_state` and add
  `/consensus_state`)
* [spec/ibc] Added spec!
* [spec/stake] Cleanup structure, include details about slashing and
  auto-unbonding
* [spec/governance] Fixup some names and pseudocode
* NOTE: specs are still a work-in-progress ...

BUG FIXES

* Auto-sequencing now works correctly


## 0.16.0 (May 14th, 2018)

BREAKING CHANGES

* Move module REST/CLI packages to x/[module]/client/rest and x/[module]/client/cli
* Gaia simple-staking bond and unbond functions replaced
* [stake] Delegator bonds now store the height at which they were updated
* All module keepers now require a codespace, see basecoin or democoin for usage
* Many changes to names throughout
  * Type as a prefix naming convention applied (ex. BondMsg -> MsgBond)
  * Removed redundancy in names (ex. stake.StakeKeeper -> stake.Keeper)
* Removed SealedAccountMapper
* gaiad init now requires use of `--name` flag
* Removed Get from Msg interface
* types/rational now extends big.Rat

FEATURES:

* Gaia stake commands include, CreateValidator, EditValidator, Delegate, Unbond
* MountStoreWithDB without providing a custom store works.
* Repo is now lint compliant / GoMetaLinter with tendermint-lint integrated into CI
* Better key output, pubkey go-amino hex bytes now output by default
* gaiad init overhaul
  * Create genesis transactions with `gaiad init gen-tx`
  * New genesis account keys are automatically added to the client keybase (introduce `--client-home` flag)
  * Initialize with genesis txs using `--gen-txs` flag
* Context now has access to the application-configured logger
* Add (non-proof) subspace query helper functions
* Add more staking query functions: candidates, delegator-bonds

BUG FIXES

* Gaia now uses stake, ported from github.com/cosmos/gaia


## 0.15.1 (April 29, 2018)

IMPROVEMENTS:

* Update Tendermint to v0.19.1 (includes many rpc fixes)


## 0.15.0 (April 29, 2018)

NOTE: v0.15.0 is a large breaking change that updates the encoding scheme to use
[Amino](github.com/tendermint/go-amino).

For details on how this changes encoding for public keys and addresses,
see the [docs](https://github.com/tendermint/tendermint/blob/v0.19.1/docs/specification/new-spec/encoding.md#public-key-cryptography).

BREAKING CHANGES

* Remove go-wire, use go-amino
* [store] Add `SubspaceIterator` and `ReverseSubspaceIterator` to `KVStore` interface
* [basecoin] NewBasecoinApp takes a `dbm.DB` and uses namespaced DBs for substores

FEATURES:

* Add CacheContext
* Add auto sequencing to client
* Add FeeHandler to ante handler

BUG FIXES

* MountStoreWithDB without providing a custom store works.

## 0.14.1 (April 9, 2018)

BUG FIXES

* [gaiacli] Fix all commands (just a duplicate of basecli for now)

## 0.14.0 (April 9, 2018)

BREAKING CHANGES:

* [client/builder] Renamed to `client/core` and refactored to use a CoreContext
  struct
* [server] Refactor to improve useability and de-duplicate code
* [types] `Result.ToQuery -> Error.QueryResult`
* [makefile] `make build` and `make install` only build/install `gaiacli` and
  `gaiad`. Use `make build_examples` and `make install_examples` for
  `basecoind/basecli` and `democoind/democli`
* [staking] Various fixes/improvements

FEATURES:

* [democoin] Added Proof-of-Work module

BUG FIXES

* [client] Reuse Tendermint RPC client to avoid excessive open files
* [client] Fix setting log level
* [basecoin] Sort coins in genesis

## 0.13.1 (April 3, 2018)

BUG FIXES

* [x/ibc] Fix CLI and relay for IBC txs
* [x/stake] Various fixes/improvements

## 0.13.0 (April 2, 2018)

BREAKING CHANGES

* [basecoin] Remove cool/sketchy modules -> moved to new `democoin`
* [basecoin] NewBasecoinApp takes a `map[string]dbm.DB` as temporary measure
  to allow mounting multiple stores with their own DB until they can share one
* [x/staking] Renamed to `simplestake`
* [builder] Functions don't take `passphrase` as argument
* [server] GenAppParams returns generated seed and address
* [basecoind] `init` command outputs JSON of everything necessary for testnet
* [basecoind] `basecoin.db -> data/basecoin.db`
* [basecli] `data/keys.db -> keys/keys.db`

FEATURES

* [types] `Coin` supports direct arithmetic operations
* [basecoind] Add `show_validator` and `show_node_id` commands
* [x/stake] Initial merge of full staking module!
* [democoin] New example application to demo custom modules

IMPROVEMENTS

* [makefile] `make install`
* [testing] Use `/tmp` for directories so they don't get left in the repo

BUG FIXES

* [basecoin] Allow app to be restarted
* [makefile] Fix build on Windows
* [basecli] Get confirmation before overriding key with same name

## 0.12.0 (March 27 2018)

BREAKING CHANGES

* Revert to old go-wire for now
* glide -> godep
* [types] ErrBadNonce -> ErrInvalidSequence
* [types] Replace tx.GetFeePayer with FeePayer(tx) - returns the first signer
* [types] NewStdTx takes the Fee
* [types] ParseAccount -> AccountDecoder; ErrTxParse -> ErrTxDecoder
* [x/auth] AnteHandler deducts fees
* [x/bank] Move some errors to `types`
* [x/bank] Remove sequence and signature from Input

FEATURES

* [examples/basecoin] New cool module to demonstrate use of state and custom transactions
* [basecoind] `show_node_id` command
* [lcd] Implement the Light Client Daemon and endpoints
* [types/stdlib] Queue functionality
* [store] Subspace iterator on IAVLTree
* [types] StdSignDoc is the document that gets signed (chainid, msg, sequence, fee)
* [types] CodeInvalidPubKey
* [types] StdFee, and StdTx takes the StdFee
* [specs] Progression of MVPs for IBC
* [x/ibc] Initial shell of IBC functionality (no proofs)
* [x/simplestake] Simple staking module with bonding/unbonding

IMPROVEMENTS

* Lots more tests!
* [client/builder] Helpers for forming and signing transactions
* [types] sdk.Address
* [specs] Staking

BUG FIXES

* [x/auth] Fix setting pubkey on new account
* [x/auth] Require signatures to include the sequences
* [baseapp] Dont panic on nil handler
* [basecoin] Check for empty bytes in account and tx

## 0.11.0 (March 1, 2017)

BREAKING CHANGES

* [examples] dummy -> kvstore
* [examples] Remove gaia
* [examples/basecoin] MakeTxCodec -> MakeCodec
* [types] CommitMultiStore interface has new `GetCommitKVStore(key StoreKey) CommitKVStore` method

FEATURES

* [examples/basecoin] CLI for `basecli` and `basecoind` (!)
* [baseapp] router.AddRoute returns Router

IMPROVEMENTS

* [baseapp] Run msg handlers on CheckTx
* [docs] Add spec for REST API
* [all] More tests!

BUG FIXES

* [baseapp] Fix panic on app restart
* [baseapp] InitChain does not call Commit
* [basecoin] Remove IBCStore because mounting multiple stores is currently broken

## 0.10.0 (February 20, 2017)

BREAKING CHANGES

* [baseapp] NewBaseApp(logger, db)
* [baseapp] NewContext(isCheckTx, header)
* [x/bank] CoinMapper -> CoinKeeper

FEATURES

* [examples/gaia] Mock CLI !
* [baseapp] InitChainer, BeginBlocker, EndBlocker
* [baseapp] MountStoresIAVL

IMPROVEMENTS

* [docs] Various improvements.
* [basecoin] Much simpler :)

BUG FIXES

* [baseapp] initialize and reset msCheck and msDeliver properly

## 0.9.0 (February 13, 2017)

BREAKING CHANGES

* Massive refactor. Basecoin works. Still needs <3

## 0.8.1

* Updates for dependencies

## 0.8.0 (December 18, 2017)

* Updates for dependencies

## 0.7.1 (October 11, 2017)

IMPROVEMENTS:

* server/commands: GetInitCmd takes list of options

## 0.7.0 (October 11, 2017)

BREAKING CHANGES:

* Everything has changed, and it's all about to change again, so don't bother using it yet!

## 0.6.2 (July 27, 2017)

IMPROVEMENTS:

* auto-test all tutorials to detect breaking changes
* move deployment scripts from `/scripts` to `/publish` for clarity

BUG FIXES:

* `basecoin init` ensures the address in genesis.json is valid
* fix bug that certain addresses couldn't receive ibc packets

## 0.6.1 (June 28, 2017)

Make lots of small cli fixes that arose when people were using the tools for
the testnet.

IMPROVEMENTS:

* basecoin
  * `basecoin start` supports all flags that `tendermint node` does, such as
    `--rpc.laddr`, `--p2p.seeds`, and `--p2p.skip_upnp`
  * fully supports `--log_level` and `--trace` for logger configuration
  * merkleeyes no longers spams the logs... unless you want it
    * Example: `basecoin start --log_level="merkleeyes:info,state:info,*:error"`
    * Example: `basecoin start --log_level="merkleeyes:debug,state:info,*:error"`
* basecli
  * `basecli init` is more intelligent and only complains if there really was
    a connected chain, not just random files
  * support `localhost:46657` or `http://localhost:46657` format for nodes,
    not just `tcp://localhost:46657`
  * Add `--genesis` to init to specify chain-id and validator hash
    * Example: `basecli init --node=localhost:46657 --genesis=$HOME/.basecoin/genesis.json`
  * `basecli rpc` has a number of methods to easily accept tendermint rpc, and verifies what it can

BUG FIXES:

* basecli
  * `basecli query account` accepts hex account address with or without `0x`
    prefix
  * gives error message when running commands on an unitialized chain, rather
    than some unintelligable panic

## 0.6.0 (June 22, 2017)

Make the basecli command the only way to use client-side, to enforce best
security practices. Lots of enhancements to get it up to production quality.

BREAKING CHANGES:

* ./cmd/commands -> ./cmd/basecoin/commands
* basecli
  * `basecli proof state get` -> `basecli query key`
  * `basecli proof tx get` -> `basecli query tx`
  * `basecli proof state get --app=account` -> `basecli query account`
  * use `--chain-id` not `--chainid` for consistency
  * update to use `--trace` not `--debug` for stack traces on errors
  * complete overhaul on how tx and query subcommands are added. (see counter or trackomatron for examples)
  * no longer supports counter app (see new countercli)
* basecoin
  * `basecoin init` takes an argument, an address to allocate funds to in the genesis
  * removed key2.json
  * removed all client side functionality from it (use basecli now for proofs)
    * no tx subcommand
    * no query subcommand
    * no account (query) subcommand
    * a few other random ones...
  * enhanced relay subcommand
    * relay start did what relay used to do
    * relay init registers both chains on one another (to set it up so relay start just works)
* docs
  * removed `example-plugin`, put `counter` inside `docs/guide`
* app
  * Implements ABCI handshake by proxying merkleeyes.Info()

IMPROVEMENTS:

* `basecoin init` support `--chain-id`
* intergrates tendermint 0.10.0 (not the rc-2, but the real thing)
* commands return error code (1) on failure for easier script testing
* add `reset_all` to basecli, and never delete keys on `init`
* new shutil based unit tests, with better coverage of the cli actions
* just `make fresh` when things are getting stale ;)

BUG FIXES:

* app: no longer panics on missing app_options in genesis (thanks, anton)
* docs: updated all docs... again
* ibc: fix panic on getting BlockID from commit without 100% precommits (still a TODO)

## 0.5.2 (June 2, 2017)

BUG FIXES:

* fix parsing of the log level from Tendermint config (#97)

## 0.5.1 (May 30, 2017)

BUG FIXES:

* fix ibc demo app to use proper tendermint flags, 0.10.0-rc2 compatibility
* Make sure all cli uses new json.Marshal not wire.JSONBytes

## 0.5.0 (May 27, 2017)

BREAKING CHANGES:

* only those related to the tendermint 0.9 -> 0.10 upgrade

IMPROVEMENTS:

* basecoin cli
  * integrates tendermint 0.10.0 and unifies cli (init, unsafe_reset_all, ...)
  * integrate viper, all command line flags can also be defined in environmental variables or config.toml
* genesis file
  * you can define accounts with either address or pub_key
  * sorts coins for you, so no silent errors if not in alphabetical order
* [light-client](https://github.com/tendermint/light-client) integration
  * no longer must you trust the node you connect to, prove everything!
  * new [basecli command](./cmd/basecli/README.md)
  * integrated [key management](https://github.com/tendermint/go-crypto/blob/master/cmd/README.md), stored encrypted locally
  * tracks validator set changes and proves everything from one initial validator seed
  * `basecli proof state` gets complete proofs for any abci state
  * `basecli proof tx` gets complete proof where a tx was stored in the chain
  * `basecli proxy` exposes tendermint rpc, but only passes through results after doing complete verification

BUG FIXES:

* no more silently ignored error with invalid coin names (eg. "17.22foo coin" used to parse as "17 foo", not warning/error)

## 0.4.1 (April 26, 2017)

BUG FIXES:

* Fix bug in `basecoin unsafe_reset_X` where the `priv_validator.json` was not being reset

## 0.4.0 (April 21, 2017)

BREAKING CHANGES:

* CLI now uses Cobra, which forced changes to some of the flag names and orderings

IMPROVEMENTS:

* `basecoin init` doesn't generate error if already initialized
* Much more testing

## 0.3.1 (March 23, 2017)

IMPROVEMENTS:

* CLI returns exit code 1 and logs error before exiting

## 0.3.0 (March 23, 2017)

BREAKING CHANGES:

* Remove `--data` flag and use `BCHOME` to set the home directory (defaults to `~/.basecoin`)
* Remove `--in-proc` flag and start Tendermint in-process by default (expect Tendermint files in $BCHOME/tendermint).
  To start just the ABCI app/server, use `basecoin start --without-tendermint`.
* Consolidate genesis files so the Basecoin genesis is an object under `app_options` in Tendermint genesis. For instance:

```
{
  "app_hash": "",
  "chain_id": "foo_bar_chain",
  "genesis_time": "0001-01-01T00:00:00.000Z",
  "validators": [
    {
      "amount": 10,
      "name": "",
      "pub_key": [
	1,
	"7B90EA87E7DC0C7145C8C48C08992BE271C7234134343E8A8E8008E617DE7B30"
      ]
    }
  ],
  "app_options": {
    "accounts": [{
      "pub_key": {
        "type": "ed25519",
        "data": "6880db93598e283a67c4d88fc67a8858aa2de70f713fe94a5109e29c137100c2"
      },
      "coins": [
        {
          "denom": "blank",
          "amount": 12345
        },
        {
          "denom": "ETH",
          "amount": 654321
        }
      ]
    }],
    "plugin_options": ["plugin1/key1", "value1", "plugin1/key2", "value2"]
  }
}
```

Note the array of key-value pairs is now under `app_options.plugin_options` while the `app_options` themselves are well formed.
We also changed `chainID` to `chain_id` and consolidated to have just one of them.

FEATURES:

* Introduce `basecoin init` and `basecoin unsafe_reset_all`

## 0.2.0 (March 6, 2017)

BREAKING CHANGES:

* Update to ABCI v0.4.0 and Tendermint v0.9.0
* Coins are specified on the CLI as `Xcoin`, eg. `5gold`
* `Cost` is now `Fee`

FEATURES:

* CLI for sending transactions and querying the state,
  designed to be easily extensible as plugins are implemented
* Run Basecoin in-process with Tendermint
* Add `/account` path in Query
* IBC plugin for InterBlockchain Communication
* Demo script of IBC between two chains

IMPROVEMENTS:

* Use new Tendermint `/commit` endpoint for crafting IBC transactions
* More unit tests
* Use go-crypto S structs and go-data for more standard JSON
* Demo uses fewer sleeps

BUG FIXES:

* Various little fixes in coin arithmetic
* More commit validation in IBC
* Return results from transactions

## PreHistory

##### January 14-18, 2017

* Update to Tendermint v0.8.0
* Cleanup a bit and release blog post

##### September 22, 2016

* Basecoin compiles again<|MERGE_RESOLUTION|>--- conflicted
+++ resolved
@@ -1,14 +1,5 @@
 # Changelog
 
-<<<<<<< HEAD
-## Pending
-
-BREAKING CHANGES
-- [keys] Keybase.Update function now takes in a function to get the newpass, rather than the password itself
-
-BUG FIXES
-- [keys] \#1629 - updating password no longer asks for a new password when the first entered password was incorrect
-=======
 ## 0.21.0
 
 *TBD*
@@ -16,10 +7,14 @@
 BREAKING CHANGES
 * [x/stake] Specify DelegatorAddress in MsgCreateValidator
 * [x/auth] NewAccountMapper takes a constructor instead of a prototype
+* [keys] Keybase.Update function now takes in a function to get the newpass, rather than the password itself
 
 FEATURES
 * [baseapp] NewBaseApp now takes option functions as parameters
->>>>>>> 3f15ae7b
+
+
+BUG FIXES
+* [keys] \#1629 - updating password no longer asks for a new password when the first entered password was incorrect
 
 ## 0.20.0
 
