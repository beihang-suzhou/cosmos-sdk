package bank

import (
	"fmt"

	sdk "github.com/cosmos/cosmos-sdk/types"
	"github.com/cosmos/cosmos-sdk/x/auth"
)

const (
	costGetCoins      sdk.Gas = 10
	costHasCoins      sdk.Gas = 10
	costSetCoins      sdk.Gas = 100
	costSubtractCoins sdk.Gas = 10
	costAddCoins      sdk.Gas = 10
)

//-----------------------------------------------------------------------------
// Keeper

var _ Keeper = (*BaseKeeper)(nil)

// Keeper defines a module interface that facilitates the transfer of coins
// between accounts.
type Keeper interface {
	SendKeeper

	SetCoins(ctx sdk.Context, addr sdk.AccAddress, amt sdk.Coins) sdk.Error
	SubtractCoins(ctx sdk.Context, addr sdk.AccAddress, amt sdk.Coins) (sdk.Coins, sdk.Tags, sdk.Error)
	AddCoins(ctx sdk.Context, addr sdk.AccAddress, amt sdk.Coins) (sdk.Coins, sdk.Tags, sdk.Error)

	DelegateCoins(ctx sdk.Context, addr sdk.AccAddress, amt sdk.Coins) (sdk.Tags, sdk.Error)
	UndelegateCoins(ctx sdk.Context, addr sdk.AccAddress, amt sdk.Coins) (sdk.Tags, sdk.Error)
}

// BaseKeeper manages transfers between accounts. It implements the Keeper
// interface.
type BaseKeeper struct {
	BaseSendKeeper

	ak auth.AccountKeeper
}

// NewBaseKeeper returns a new BaseKeeper
func NewBaseKeeper(ak auth.AccountKeeper) BaseKeeper {
	return BaseKeeper{
		BaseSendKeeper: NewBaseSendKeeper(ak),
		ak:             ak,
	}
}

// SetCoins sets the coins at the addr.
func (keeper BaseKeeper) SetCoins(ctx sdk.Context, addr sdk.AccAddress, amt sdk.Coins) sdk.Error {
	return setCoins(ctx, keeper.ak, addr, amt)
}

// SubtractCoins subtracts amt from the coins at the addr.
func (keeper BaseKeeper) SubtractCoins(
	ctx sdk.Context, addr sdk.AccAddress, amt sdk.Coins,
) (sdk.Coins, sdk.Tags, sdk.Error) {

	return subtractCoins(ctx, keeper.ak, addr, amt)
}

// AddCoins adds amt to the coins at the addr.
func (keeper BaseKeeper) AddCoins(
	ctx sdk.Context, addr sdk.AccAddress, amt sdk.Coins,
) (sdk.Coins, sdk.Tags, sdk.Error) {

	return addCoins(ctx, keeper.ak, addr, amt)
}

<<<<<<< HEAD
// InputOutputCoins handles a list of inputs and outputs
func (keeper BaseKeeper) InputOutputCoins(ctx sdk.Context, inputs []Input, outputs []Output) (sdk.Tags, sdk.Error) {
	return inputOutputCoins(ctx, keeper.am, inputs, outputs)
}

// DelegateCoins performs delegation by deducting amt coins from an account with
// address addr. For vesting accounts, delegations amounts are tracked for both
// vesting and vested coins.
func (keeper BaseKeeper) DelegateCoins(ctx sdk.Context, addr sdk.AccAddress, amt sdk.Coins) (sdk.Tags, sdk.Error) {
	return delegateCoins(ctx, keeper.am, addr, amt)
}

// UndelegateCoins performs undelegation by crediting amt coins to an account with
// address addr. For vesting accounts, undelegation amounts are tracked for both
// vesting and vested coins.
func (keeper BaseKeeper) UndelegateCoins(ctx sdk.Context, addr sdk.AccAddress, amt sdk.Coins) (sdk.Tags, sdk.Error) {
	return undelegateCoins(ctx, keeper.am, addr, amt)
}

//______________________________________________________________________________________________
=======
//-----------------------------------------------------------------------------
// Send Keeper
>>>>>>> 469b8eff

// SendKeeper defines a module interface that facilitates the transfer of coins
// between accounts without the possibility of creating coins.
type SendKeeper interface {
	ViewKeeper

	SendCoins(ctx sdk.Context, fromAddr sdk.AccAddress, toAddr sdk.AccAddress, amt sdk.Coins) (sdk.Tags, sdk.Error)
	InputOutputCoins(ctx sdk.Context, inputs []Input, outputs []Output) (sdk.Tags, sdk.Error)
}

var _ SendKeeper = (*BaseSendKeeper)(nil)

// SendKeeper only allows transfers between accounts without the possibility of
// creating coins. It implements the SendKeeper interface.
type BaseSendKeeper struct {
	BaseViewKeeper

	ak auth.AccountKeeper
}

// NewBaseSendKeeper returns a new BaseSendKeeper.
func NewBaseSendKeeper(ak auth.AccountKeeper) BaseSendKeeper {
	return BaseSendKeeper{
		BaseViewKeeper: NewBaseViewKeeper(ak),
		ak:             ak,
	}
}

// SendCoins moves coins from one account to another
func (keeper BaseSendKeeper) SendCoins(
	ctx sdk.Context, fromAddr sdk.AccAddress, toAddr sdk.AccAddress, amt sdk.Coins,
) (sdk.Tags, sdk.Error) {

	return sendCoins(ctx, keeper.ak, fromAddr, toAddr, amt)
}

// InputOutputCoins handles a list of inputs and outputs
func (keeper BaseSendKeeper) InputOutputCoins(
	ctx sdk.Context, inputs []Input, outputs []Output,
) (sdk.Tags, sdk.Error) {

	return inputOutputCoins(ctx, keeper.ak, inputs, outputs)
}

//-----------------------------------------------------------------------------
// View Keeper

var _ ViewKeeper = (*BaseViewKeeper)(nil)

// ViewKeeper defines a module interface that facilitates read only access to
// account balances.
type ViewKeeper interface {
	GetCoins(ctx sdk.Context, addr sdk.AccAddress) sdk.Coins
	HasCoins(ctx sdk.Context, addr sdk.AccAddress, amt sdk.Coins) bool
}

// BaseViewKeeper implements a read only keeper implementation of ViewKeeper.
type BaseViewKeeper struct {
	ak auth.AccountKeeper
}

// NewBaseViewKeeper returns a new BaseViewKeeper.
func NewBaseViewKeeper(ak auth.AccountKeeper) BaseViewKeeper {
	return BaseViewKeeper{
		ak: ak,
	}
}

// GetCoins returns the coins at the addr.
func (keeper BaseViewKeeper) GetCoins(ctx sdk.Context, addr sdk.AccAddress) sdk.Coins {
	return getCoins(ctx, keeper.ak, addr)
}

// HasCoins returns whether or not an account has at least amt coins.
func (keeper BaseViewKeeper) HasCoins(ctx sdk.Context, addr sdk.AccAddress, amt sdk.Coins) bool {
	return hasCoins(ctx, keeper.ak, addr, amt)
}

//-----------------------------------------------------------------------------

func getCoins(ctx sdk.Context, am auth.AccountKeeper, addr sdk.AccAddress) sdk.Coins {
	ctx.GasMeter().ConsumeGas(costGetCoins, "getCoins")
	acc := am.GetAccount(ctx, addr)
	if acc == nil {
		return sdk.Coins{}
	}
	return acc.GetCoins()
}

func setCoins(ctx sdk.Context, am auth.AccountKeeper, addr sdk.AccAddress, amt sdk.Coins) sdk.Error {
	ctx.GasMeter().ConsumeGas(costSetCoins, "setCoins")
	acc := am.GetAccount(ctx, addr)
	if acc == nil {
		acc = am.NewAccountWithAddress(ctx, addr)
	}
	err := acc.SetCoins(amt)
	if err != nil {
		// Handle w/ #870
		panic(err)
	}
	am.SetAccount(ctx, acc)
	return nil
}

// HasCoins returns whether or not an account has at least amt coins.
func hasCoins(ctx sdk.Context, am auth.AccountKeeper, addr sdk.AccAddress, amt sdk.Coins) bool {
	ctx.GasMeter().ConsumeGas(costHasCoins, "hasCoins")
	return getCoins(ctx, am, addr).IsAllGTE(amt)
}

// subtractCoins subtracts amt coins from an account with the given address addr.
//
// CONTRACT: If the account is a vesting account, the amount has to be spendable.
func subtractCoins(ctx sdk.Context, ak auth.AccountKeeper, addr sdk.AccAddress, amt sdk.Coins) (sdk.Coins, sdk.Tags, sdk.Error) {
	ctx.GasMeter().ConsumeGas(costSubtractCoins, "subtractCoins")

<<<<<<< HEAD
	oldCoins := getCoins(ctx, ak, addr)
	newCoins := oldCoins.Minus(amt)

	if !newCoins.IsNotNegative() {
		return amt, nil, sdk.ErrInsufficientCoins(fmt.Sprintf("%s < %s", oldCoins, amt))
	}

	// for vesting accounts, only 'spendable' coins can be spent
	va, ok := ak.GetAccount(ctx, addr).(auth.VestingAccount)
	if ok {
		blockTime := ctx.BlockHeader().Time
		spendableCoins := va.SpendableCoins(blockTime)

		if !spendableCoins.Minus(amt).IsNotNegative() {
			return amt, nil, sdk.ErrInsufficientCoins(fmt.Sprintf("%s < %s", spendableCoins, amt))
		}
	}

	err := setCoins(ctx, ak, addr, newCoins)
=======
	oldCoins := getCoins(ctx, am, addr)
	newCoins, hasNeg := oldCoins.SafeMinus(amt)
	if hasNeg {
		return amt, nil, sdk.ErrInsufficientCoins(fmt.Sprintf("%s < %s", oldCoins, amt))
	}

	err := setCoins(ctx, am, addr, newCoins)
>>>>>>> 469b8eff
	tags := sdk.NewTags("sender", []byte(addr.String()))

	return newCoins, tags, err
}

// AddCoins adds amt to the coins at the addr.
func addCoins(ctx sdk.Context, am auth.AccountKeeper, addr sdk.AccAddress, amt sdk.Coins) (sdk.Coins, sdk.Tags, sdk.Error) {
	ctx.GasMeter().ConsumeGas(costAddCoins, "addCoins")

	oldCoins := getCoins(ctx, am, addr)
	newCoins := oldCoins.Plus(amt)

	if !newCoins.IsNotNegative() {
		return amt, nil, sdk.ErrInsufficientCoins(fmt.Sprintf("%s < %s", oldCoins, amt))
	}

	err := setCoins(ctx, am, addr, newCoins)
	tags := sdk.NewTags("recipient", []byte(addr.String()))

	return newCoins, tags, err
}

// SendCoins moves coins from one account to another.
// NOTE: Make sure to revert state changes from tx on error
func sendCoins(ctx sdk.Context, am auth.AccountKeeper, fromAddr sdk.AccAddress, toAddr sdk.AccAddress, amt sdk.Coins) (sdk.Tags, sdk.Error) {
	_, subTags, err := subtractCoins(ctx, am, fromAddr, amt)
	if err != nil {
		return nil, err
	}

	_, addTags, err := addCoins(ctx, am, toAddr, amt)
	if err != nil {
		return nil, err
	}

	return subTags.AppendTags(addTags), nil
}

// InputOutputCoins handles a list of inputs and outputs
// NOTE: Make sure to revert state changes from tx on error
func inputOutputCoins(ctx sdk.Context, am auth.AccountKeeper, inputs []Input, outputs []Output) (sdk.Tags, sdk.Error) {
	allTags := sdk.EmptyTags()

	for _, in := range inputs {
		_, tags, err := subtractCoins(ctx, am, in.Address, in.Coins)
		if err != nil {
			return nil, err
		}
		allTags = allTags.AppendTags(tags)
	}

	for _, out := range outputs {
		_, tags, err := addCoins(ctx, am, out.Address, out.Coins)
		if err != nil {
			return nil, err
		}
		allTags = allTags.AppendTags(tags)
	}

	return allTags, nil
}

func delegateCoins(
	ctx sdk.Context, ak auth.AccountKeeper, addr sdk.AccAddress, amt sdk.Coins,
) (sdk.Tags, sdk.Error) {

	ctx.GasMeter().ConsumeGas(costSubtractCoins, "delegateCoins")

	oldCoins := getCoins(ctx, ak, addr)
	newCoins := oldCoins.Minus(amt)

	if !newCoins.IsNotNegative() {
		return nil, sdk.ErrInsufficientCoins(fmt.Sprintf("%s < %s", oldCoins, amt))
	}

	va, ok := ak.GetAccount(ctx, addr).(auth.VestingAccount)
	if ok {
		blockTime := ctx.BlockHeader().Time

		va.TrackDelegation(blockTime, amt)
		ak.SetAccount(ctx, va)
	} else {
		if err := setCoins(ctx, ak, addr, newCoins); err != nil {
			return nil, err
		}
	}

	return sdk.NewTags("sender", []byte(addr.String())), nil
}

func undelegateCoins(ctx sdk.Context, ak auth.AccountKeeper, addr sdk.AccAddress, amt sdk.Coins,
) (sdk.Tags, sdk.Error) {

	ctx.GasMeter().ConsumeGas(costAddCoins, "undelegateCoins")

	oldCoins := getCoins(ctx, ak, addr)
	newCoins := oldCoins.Plus(amt)

	if !newCoins.IsNotNegative() {
		return nil, sdk.ErrInsufficientCoins(fmt.Sprintf("%s < %s", oldCoins, amt))
	}

	va, ok := ak.GetAccount(ctx, addr).(auth.VestingAccount)
	if ok {
		va.TrackUndelegation(amt)
		ak.SetAccount(ctx, va)
	} else {
		if err := setCoins(ctx, ak, addr, newCoins); err != nil {
			return nil, err
		}
	}

	return sdk.NewTags("recipient", []byte(addr.String())), nil
}<|MERGE_RESOLUTION|>--- conflicted
+++ resolved
@@ -70,31 +70,27 @@
 	return addCoins(ctx, keeper.ak, addr, amt)
 }
 
-<<<<<<< HEAD
 // InputOutputCoins handles a list of inputs and outputs
 func (keeper BaseKeeper) InputOutputCoins(ctx sdk.Context, inputs []Input, outputs []Output) (sdk.Tags, sdk.Error) {
-	return inputOutputCoins(ctx, keeper.am, inputs, outputs)
+	return inputOutputCoins(ctx, keeper.ak, inputs, outputs)
 }
 
 // DelegateCoins performs delegation by deducting amt coins from an account with
 // address addr. For vesting accounts, delegations amounts are tracked for both
 // vesting and vested coins.
 func (keeper BaseKeeper) DelegateCoins(ctx sdk.Context, addr sdk.AccAddress, amt sdk.Coins) (sdk.Tags, sdk.Error) {
-	return delegateCoins(ctx, keeper.am, addr, amt)
+	return delegateCoins(ctx, keeper.ak, addr, amt)
 }
 
 // UndelegateCoins performs undelegation by crediting amt coins to an account with
 // address addr. For vesting accounts, undelegation amounts are tracked for both
 // vesting and vested coins.
 func (keeper BaseKeeper) UndelegateCoins(ctx sdk.Context, addr sdk.AccAddress, amt sdk.Coins) (sdk.Tags, sdk.Error) {
-	return undelegateCoins(ctx, keeper.am, addr, amt)
-}
-
-//______________________________________________________________________________________________
-=======
+	return undelegateCoins(ctx, keeper.ak, addr, amt)
+}
+
 //-----------------------------------------------------------------------------
 // Send Keeper
->>>>>>> 469b8eff
 
 // SendKeeper defines a module interface that facilitates the transfer of coins
 // between accounts without the possibility of creating coins.
@@ -211,11 +207,9 @@
 func subtractCoins(ctx sdk.Context, ak auth.AccountKeeper, addr sdk.AccAddress, amt sdk.Coins) (sdk.Coins, sdk.Tags, sdk.Error) {
 	ctx.GasMeter().ConsumeGas(costSubtractCoins, "subtractCoins")
 
-<<<<<<< HEAD
 	oldCoins := getCoins(ctx, ak, addr)
-	newCoins := oldCoins.Minus(amt)
-
-	if !newCoins.IsNotNegative() {
+	newCoins, hasNeg := oldCoins.SafeMinus(amt)
+	if hasNeg {
 		return amt, nil, sdk.ErrInsufficientCoins(fmt.Sprintf("%s < %s", oldCoins, amt))
 	}
 
@@ -225,21 +219,12 @@
 		blockTime := ctx.BlockHeader().Time
 		spendableCoins := va.SpendableCoins(blockTime)
 
-		if !spendableCoins.Minus(amt).IsNotNegative() {
+		if _, hasNeg := spendableCoins.SafeMinus(amt); hasNeg {
 			return amt, nil, sdk.ErrInsufficientCoins(fmt.Sprintf("%s < %s", spendableCoins, amt))
 		}
 	}
 
 	err := setCoins(ctx, ak, addr, newCoins)
-=======
-	oldCoins := getCoins(ctx, am, addr)
-	newCoins, hasNeg := oldCoins.SafeMinus(amt)
-	if hasNeg {
-		return amt, nil, sdk.ErrInsufficientCoins(fmt.Sprintf("%s < %s", oldCoins, amt))
-	}
-
-	err := setCoins(ctx, am, addr, newCoins)
->>>>>>> 469b8eff
 	tags := sdk.NewTags("sender", []byte(addr.String()))
 
 	return newCoins, tags, err
