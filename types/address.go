--- conflicted
+++ resolved
@@ -56,16 +56,11 @@
 
 // AccAddressFromBech32 creates an AccAddress from a Bech32 string.
 func AccAddressFromBech32(address string) (addr AccAddress, err error) {
-<<<<<<< HEAD
 	if len(strings.TrimSpace(address)) == 0 {
 		return AccAddress{}, nil
 	}
 
 	bz, err := GetFromBech32(address, Bech32PrefixAccAddr)
-=======
-	bech32PrefixAccAddr := GetConfig().GetBech32AccountAddrPrefix()
-	bz, err := GetFromBech32(address, bech32PrefixAccAddr)
->>>>>>> 815a6de8
 	if err != nil {
 		return nil, err
 	}
@@ -134,16 +129,11 @@
 
 // String implements the Stringer interface.
 func (aa AccAddress) String() string {
-<<<<<<< HEAD
 	if aa.Empty() {
 		return ""
 	}
 
 	bech32Addr, err := bech32.ConvertAndEncode(Bech32PrefixAccAddr, aa.Bytes())
-=======
-	bech32PrefixAccAddr := GetConfig().GetBech32AccountAddrPrefix()
-	bech32Addr, err := bech32.ConvertAndEncode(bech32PrefixAccAddr, aa.Bytes())
->>>>>>> 815a6de8
 	if err != nil {
 		panic(err)
 	}
@@ -188,16 +178,11 @@
 
 // ValAddressFromBech32 creates a ValAddress from a Bech32 string.
 func ValAddressFromBech32(address string) (addr ValAddress, err error) {
-<<<<<<< HEAD
 	if len(strings.TrimSpace(address)) == 0 {
 		return ValAddress{}, nil
 	}
 
 	bz, err := GetFromBech32(address, Bech32PrefixValAddr)
-=======
-	bech32PrefixValAddr := GetConfig().GetBech32ValidatorAddrPrefix()
-	bz, err := GetFromBech32(address, bech32PrefixValAddr)
->>>>>>> 815a6de8
 	if err != nil {
 		return nil, err
 	}
@@ -267,16 +252,11 @@
 
 // String implements the Stringer interface.
 func (va ValAddress) String() string {
-<<<<<<< HEAD
 	if va.Empty() {
 		return ""
 	}
 
 	bech32Addr, err := bech32.ConvertAndEncode(Bech32PrefixValAddr, va.Bytes())
-=======
-	bech32PrefixValAddr := GetConfig().GetBech32ValidatorAddrPrefix()
-	bech32Addr, err := bech32.ConvertAndEncode(bech32PrefixValAddr, va.Bytes())
->>>>>>> 815a6de8
 	if err != nil {
 		panic(err)
 	}
@@ -321,16 +301,11 @@
 
 // ConsAddressFromBech32 creates a ConsAddress from a Bech32 string.
 func ConsAddressFromBech32(address string) (addr ConsAddress, err error) {
-<<<<<<< HEAD
 	if len(strings.TrimSpace(address)) == 0 {
 		return ConsAddress{}, nil
 	}
 
 	bz, err := GetFromBech32(address, Bech32PrefixConsAddr)
-=======
-	bech32PrefixConsAddr := GetConfig().GetBech32ConsensusAddrPrefix()
-	bz, err := GetFromBech32(address, bech32PrefixConsAddr)
->>>>>>> 815a6de8
 	if err != nil {
 		return nil, err
 	}
@@ -405,16 +380,11 @@
 
 // String implements the Stringer interface.
 func (ca ConsAddress) String() string {
-<<<<<<< HEAD
 	if ca.Empty() {
 		return ""
 	}
 
 	bech32Addr, err := bech32.ConvertAndEncode(Bech32PrefixConsAddr, ca.Bytes())
-=======
-	bech32PrefixConsAddr := GetConfig().GetBech32ConsensusAddrPrefix()
-	bech32Addr, err := bech32.ConvertAndEncode(bech32PrefixConsAddr, ca.Bytes())
->>>>>>> 815a6de8
 	if err != nil {
 		panic(err)
 	}
