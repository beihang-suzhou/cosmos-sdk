package client

import "github.com/spf13/cobra"

// nolint
const (
<<<<<<< HEAD
	FlagChainID       = "chain-id"
	FlagNode          = "node"
	FlagHeight        = "height"
	FlagGas           = "gas"
	FlagTrustNode     = "trust-node"
	FlagName          = "name"
	FlagAccountNumber = "account-number"
	FlagSequence      = "sequence"
	FlagFee           = "fee"
=======
	FlagChainID   = "chain-id"
	FlagNode      = "node"
	FlagHeight    = "height"
	FlagGas       = "gas"
	FlagTrustNode = "trust-node"
	FlagName      = "name"
	FlagSequence  = "sequence"
	FlagFee       = "fee"
>>>>>>> 8e2a3176
)

// LineBreak can be included in a command list to provide a blank line
// to help with readability
var LineBreak = &cobra.Command{Run: func(*cobra.Command, []string) {}}

// GetCommands adds common flags to query commands
func GetCommands(cmds ...*cobra.Command) []*cobra.Command {
	for _, c := range cmds {
		// TODO: make this default false when we support proofs
		c.Flags().Bool(FlagTrustNode, true, "Don't verify proofs for responses")
		c.Flags().String(FlagChainID, "", "Chain ID of tendermint node")
		c.Flags().String(FlagNode, "tcp://localhost:46657", "<host>:<port> to tendermint rpc interface for this chain")
		c.Flags().Int64(FlagHeight, 0, "block height to query, omit to get most recent provable block")
		c.Flags().Int64(FlagGas, 200000, "gas limit to set per-transaction")
	}
	return cmds
}

// PostCommands adds common flags for commands to post tx
func PostCommands(cmds ...*cobra.Command) []*cobra.Command {
	for _, c := range cmds {
		c.Flags().String(FlagName, "", "Name of private key with which to sign")
		c.Flags().Int64(FlagAccountNumber, 0, "AccountNumber number to sign the tx")
		c.Flags().Int64(FlagSequence, 0, "Sequence number to sign the tx")
		c.Flags().String(FlagFee, "", "Fee to pay along with transaction")
		c.Flags().String(FlagChainID, "", "Chain ID of tendermint node")
		c.Flags().String(FlagNode, "tcp://localhost:46657", "<host>:<port> to tendermint rpc interface for this chain")
		c.Flags().Int64(FlagGas, 200000, "gas limit to set per-transaction")
	}
	return cmds
}<|MERGE_RESOLUTION|>--- conflicted
+++ resolved
@@ -4,7 +4,6 @@
 
 // nolint
 const (
-<<<<<<< HEAD
 	FlagChainID       = "chain-id"
 	FlagNode          = "node"
 	FlagHeight        = "height"
@@ -14,16 +13,6 @@
 	FlagAccountNumber = "account-number"
 	FlagSequence      = "sequence"
 	FlagFee           = "fee"
-=======
-	FlagChainID   = "chain-id"
-	FlagNode      = "node"
-	FlagHeight    = "height"
-	FlagGas       = "gas"
-	FlagTrustNode = "trust-node"
-	FlagName      = "name"
-	FlagSequence  = "sequence"
-	FlagFee       = "fee"
->>>>>>> 8e2a3176
 )
 
 // LineBreak can be included in a command list to provide a blank line
